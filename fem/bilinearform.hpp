// Copyright (c) 2010, Lawrence Livermore National Security, LLC. Produced at
// the Lawrence Livermore National Laboratory. LLNL-CODE-443211. All Rights
// reserved. See file COPYRIGHT for details.
//
// This file is part of the MFEM library. For more information and source code
// availability see http://mfem.org.
//
// MFEM is free software; you can redistribute it and/or modify it under the
// terms of the GNU Lesser General Public License (as published by the Free
// Software Foundation) version 2.1 dated February 1999.

#ifndef MFEM_BILINEARFORM
#define MFEM_BILINEARFORM

#include "../config/config.hpp"
#include "../linalg/linalg.hpp"
#include "fespace.hpp"
#include "gridfunc.hpp"
#include "linearform.hpp"
#include "bilininteg.hpp"
#include "staticcond.hpp"
#include "hybridization.hpp"

namespace mfem
{

/** Class for bilinear form - "Matrix" with associated FE space and
    BLFIntegrators. */
class BilinearForm : public Matrix
{
protected:
   /// Sparse matrix to be associated with the form.
   SparseMatrix *mat;

   /// Matrix used to eliminate b.c.
   SparseMatrix *mat_e;

   /// FE space on which the form lives.
   FiniteElementSpace *fes;

   /// Indicates the Mesh::sequence corresponding to the current state of the
   /// BilinearForm.
   long sequence;

   int extern_bfs;

   /// Set of Domain Integrators to be applied.
   Array<BilinearFormIntegrator*> dbfi;

   /// Set of Boundary Integrators to be applied.
   Array<BilinearFormIntegrator*> bbfi;

   /// Set of interior face Integrators to be applied.
   Array<BilinearFormIntegrator*> fbfi;

   /// Set of boundary face Integrators to be applied.
   Array<BilinearFormIntegrator*> bfbfi;

   DenseMatrix elemmat;
   Array<int>  vdofs;

   DenseTensor *element_matrices;

   StaticCondensation *static_cond;
   Hybridization *hybridization;

   int precompute_sparsity;
   // Allocate appropriate SparseMatrix and assign it to mat
   void AllocMat();

   void ConformingAssemble();

   // may be used in the construction of derived classes
   BilinearForm() : Matrix (0)
   {
      fes = NULL; sequence = -1;
      mat = mat_e = NULL; extern_bfs = 0; element_matrices = NULL;
      static_cond = NULL; hybridization = NULL;
      precompute_sparsity = 0;
   }

public:
   /// Creates bilinear form associated with FE space *f.
   BilinearForm(FiniteElementSpace *f);

   BilinearForm(FiniteElementSpace *f, BilinearForm *bf, int ps = 0);

   /// Get the size of the BilinearForm as a square matrix.
   int Size() const { return height; }

   /** Enable the use of static condensation. For details see the description
       for class StaticCondensation in fem/staticcond.hpp This method should be
       called before assembly. If the number of unknowns after static
       condensation is not reduced, it is not enabled. */
   void EnableStaticCondensation();

   /** Check if static condensation was actually enabled by a previous call to
       EnableStaticCondensation. */
   bool StaticCondensationIsEnabled() const { return static_cond; }

   /// Return the trace FE space associated with static condensation.
   FiniteElementSpace *SCFESpace() const
   { return static_cond ? static_cond->GetTraceFESpace() : NULL; }

   /** Enable hybridization; for details see the description for class
       Hybridization in fem/hybridization.hpp. This method should be called
       before assembly. */
   void EnableHybridization(FiniteElementSpace *constr_space,
                            BilinearFormIntegrator *constr_integ,
                            const Array<int> &ess_tdof_list);

   /** For scalar FE spaces, precompute the sparsity pattern of the matrix
       (assuming dense element matrices) based on the types of integrators
       present in the bilinear form. */
   void UsePrecomputedSparsity(int ps = 1) { precompute_sparsity = ps; }

   /** Pre-allocate the internal SparseMatrix before assembly. If the flag
       'precompute sparsity' is set, the matrix is allocated in CSR format (i.e.
       finalized) and the entries are initialized with zeros. */
   void AllocateMatrix() { if (mat == NULL) { AllocMat(); } }

   Array<BilinearFormIntegrator*> *GetDBFI() { return &dbfi; }

   Array<BilinearFormIntegrator*> *GetBBFI() { return &bbfi; }

   Array<BilinearFormIntegrator*> *GetFBFI() { return &fbfi; }

   Array<BilinearFormIntegrator*> *GetBFBFI() { return &bfbfi; }

   const double &operator()(int i, int j) { return (*mat)(i,j); }

   /// Returns reference to a_{ij}.
   virtual double &Elem(int i, int j);

   /// Returns constant reference to a_{ij}.
   virtual const double &Elem(int i, int j) const;

   /// Matrix vector multiplication.
   virtual void Mult(const Vector &x, Vector &y) const;

   void FullMult(const Vector &x, Vector &y) const
   { mat->Mult(x, y); mat_e->AddMult(x, y); }

   virtual void AddMult(const Vector &x, Vector &y, const double a = 1.0) const
   { mat -> AddMult (x, y, a); }

   void FullAddMult(const Vector &x, Vector &y) const
   { mat->AddMult(x, y); mat_e->AddMult(x, y); }

   double InnerProduct(const Vector &x, const Vector &y) const
   { return mat->InnerProduct (x, y); }

   /// Returns a pointer to (approximation) of the matrix inverse.
   virtual MatrixInverse *Inverse() const;

   /// Finalizes the matrix initialization.
   virtual void Finalize(int skip_zeros = 1);

   /// Returns a reference to the sparse matrix
   const SparseMatrix &SpMat() const
   {
<<<<<<< HEAD
     MFEM_VERIFY(mat, "mat is NULL and can't be dereferenced");
     return *mat;
   }
   SparseMatrix &SpMat()
   {
     MFEM_VERIFY(mat, "mat is NULL and can't be dereferenced");
     return *mat;
=======
      MFEM_VERIFY(mat, "mat is NULL and can't be dereferenced");
      return *mat;
   }
   SparseMatrix &SpMat()
   {
      MFEM_VERIFY(mat, "mat is NULL and can't be dereferenced");
      return *mat;
>>>>>>> 125ff226
   }
   SparseMatrix *LoseMat() { SparseMatrix *tmp = mat; mat = NULL; return tmp; }

   /// Returns a reference to the sparse matrix of eliminated b.c.
   const SparseMatrix &SpMatElim() const
   {
<<<<<<< HEAD
     MFEM_VERIFY(mat_e, "mat_e is NULL and can't be dereferenced");
     return *mat_e;
   }
   SparseMatrix &SpMatElim()
   {
     MFEM_VERIFY(mat_e, "mat_e is NULL and can't be dereferenced");
     return *mat_e;
=======
      MFEM_VERIFY(mat_e, "mat_e is NULL and can't be dereferenced");
      return *mat_e;
   }
   SparseMatrix &SpMatElim()
   {
      MFEM_VERIFY(mat_e, "mat_e is NULL and can't be dereferenced");
      return *mat_e;
>>>>>>> 125ff226
   }

   /// Adds new Domain Integrator.
   void AddDomainIntegrator(BilinearFormIntegrator *bfi);

   /// Adds new Boundary Integrator.
   void AddBoundaryIntegrator(BilinearFormIntegrator *bfi);

   /// Adds new interior Face Integrator.
   void AddInteriorFaceIntegrator(BilinearFormIntegrator *bfi);

   /// Adds new boundary Face Integrator.
   void AddBdrFaceIntegrator(BilinearFormIntegrator *bfi);

   void operator=(const double a)
   {
      if (mat != NULL) { *mat = a; }
      if (mat_e != NULL) { *mat_e = a; }
   }

   /// Assembles the form i.e. sums over all domain/bdr integrators.
   void Assemble(int skip_zeros = 1);

   /** Form the linear system A X = B, corresponding to the current bilinear
       form and b(.), by applying any necessary transformations such as:
       eliminating boundary conditions; applying conforming constraints for
       non-conforming AMR; static condensation; hybridization.

       The GridFunction-size vector x must contain the essential b.c. The
       BilinearForm and the LinearForm-size vector b must be assembled.

       The vector X is initialized with a suitable initial guess: when using
       hybridization, the vector X is set to zero; otherwise, the essential
       entries of X are set to the corresponding b.c. and all other entries are
       set to zero (copy_interior == 0) or copied from x (copy_interior != 0).

       This method can be called multiple times (with the same ess_tdof_list
       array) to initialize different right-hand sides and boundary condition
       values.

       After solving the linear system, the finite element solution x can be
       recovered by calling RecoverFEMSolution (with the same vectors X, b, and
       x).

       NOTE: If there are no transformations, X simply reuses the data of x. */
   void FormLinearSystem(Array<int> &ess_tdof_list, Vector &x, Vector &b,
                         SparseMatrix &A, Vector &X, Vector &B,
                         int copy_interior = 0);

   /** Call this method after solving a linear system constructed using the
       FormLinearSystem method to recover the solution as a GridFunction-size
       vector in x. Use the same arguments as in the FormLinearSystem call. */
   void RecoverFEMSolution(const Vector &X, const Vector &b, Vector &x);

   /// Compute and store internally all element matrices.
   void ComputeElementMatrices();

   /// Free the memory used by the element matrices.
   void FreeElementMatrices()
   { delete element_matrices; element_matrices = NULL; }

   void ComputeElementMatrix(int i, DenseMatrix &elmat);
   void AssembleElementMatrix(int i, const DenseMatrix &elmat,
                              Array<int> &vdofs, int skip_zeros = 1);
   void AssembleBdrElementMatrix(int i, const DenseMatrix &elmat,
                                 Array<int> &vdofs, int skip_zeros = 1);

   /** Eliminate essential boundary DOFs from the system. The array
       'bdr_attr_is_ess' marks boundary attributes that constitute the essential
       part of the boundary. If d == 0, the diagonal at the essential DOFs is
       set to 1.0, otherwise it is left the same. */
   void EliminateEssentialBC(Array<int> &bdr_attr_is_ess,
                             Vector &sol, Vector &rhs, int d = 0);

   void EliminateEssentialBC(Array<int> &bdr_attr_is_ess, int d = 0);
   /// Perform elimination and set the diagonal entry to the given value
   void EliminateEssentialBCDiag(Array<int> &bdr_attr_is_ess, double value);

   /// Eliminate the given vdofs. NOTE: here, vdofs is a list of DOFs.
   void EliminateVDofs(Array<int> &vdofs, Vector &sol, Vector &rhs, int d = 0);

   /** Eliminate the given vdofs storing the eliminated part internally; this
       method works in conjunction with EliminateVDofsInRHS and allows
       elimination of boundary conditions in multiple right-hand sides. In this
       method, vdofs is a list of DOFs. */
   void EliminateVDofs(Array<int> &vdofs, int d = 0);

   /** Similar to EliminateVDofs but here ess_dofs is a marker
       (boolean) array on all vdofs (ess_dofs[i] < 0 is true). */
   void EliminateEssentialBCFromDofs(Array<int> &ess_dofs, Vector &sol,
                                     Vector &rhs, int d = 0);

   /** Similar to EliminateVDofs but here ess_dofs is a marker
       (boolean) array on all vdofs (ess_dofs[i] < 0 is true). */
   void EliminateEssentialBCFromDofs(Array<int> &ess_dofs, int d = 0);
   /// Perform elimination and set the diagonal entry to the given value
   void EliminateEssentialBCFromDofsDiag(Array<int> &ess_dofs, double value);

   /** Use the stored eliminated part of the matrix (see EliminateVDofs) to
       modify r.h.s.; vdofs is a list of DOFs (non-directional, i.e. >= 0). */
   void EliminateVDofsInRHS(Array<int> &vdofs, const Vector &x, Vector &b);

   double FullInnerProduct(const Vector &x, const Vector &y) const
   { return mat->InnerProduct(x, y) + mat_e->InnerProduct(x, y); }

   virtual void Update(FiniteElementSpace *nfes = NULL);

   /// Return the FE space associated with the BilinearForm.
   FiniteElementSpace *GetFES() { return fes; }

   /// Destroys bilinear form.
   virtual ~BilinearForm();
};

/**
   Class for assembling of bilinear forms a(u,v) defined on different
   trial and test spaces. The assembled matrix A is such that

   a(u,v) = V^t A U

   where U and V are the vectors representing the function u and v,
   respectively.  The first argument, u, of a(,) is in the trial space
   and the second argument, v, is in the test space. Thus,

   # of rows of A = dimension of the test space and
   # of cols of A = dimension of the trial space.

   Both trial and test spaces should be defined on the same mesh.
*/
class MixedBilinearForm : public Matrix
{
protected:
   SparseMatrix *mat;

   FiniteElementSpace *trial_fes, *test_fes;

   Array<BilinearFormIntegrator*> dom;
   Array<BilinearFormIntegrator*> bdr;
   Array<BilinearFormIntegrator*> skt; // trace face integrators

public:
   MixedBilinearForm (FiniteElementSpace *tr_fes,
                      FiniteElementSpace *te_fes);

   virtual double& Elem (int i, int j);

   virtual const double& Elem (int i, int j) const;

   virtual void Mult (const Vector & x, Vector & y) const;

   virtual void AddMult (const Vector & x, Vector & y,
                         const double a = 1.0) const;

   virtual void AddMultTranspose (const Vector & x, Vector & y,
                                  const double a = 1.0) const;

   virtual void MultTranspose (const Vector & x, Vector & y) const
   { y = 0.0; AddMultTranspose (x, y); }

   virtual MatrixInverse * Inverse() const;

   virtual void Finalize (int skip_zeros = 1);

   /** Extract the associated matrix as SparseMatrix blocks. The number of
       block rows and columns is given by the vector dimensions (vdim) of the
       test and trial spaces, respectively. */
   void GetBlocks(Array2D<SparseMatrix *> &blocks) const;

   const SparseMatrix &SpMat() const { return *mat; }
   SparseMatrix &SpMat() { return *mat; }
   SparseMatrix *LoseMat() { SparseMatrix *tmp = mat; mat = NULL; return tmp; }

   void AddDomainIntegrator (BilinearFormIntegrator * bfi);

   void AddBoundaryIntegrator (BilinearFormIntegrator * bfi);

   /** Add a trace face integrator. This type of integrator assembles terms
       over all faces of the mesh using the face FE from the trial space and the
       two adjacent volume FEs from the test space. */
   void AddTraceFaceIntegrator (BilinearFormIntegrator * bfi);

   Array<BilinearFormIntegrator*> *GetDBFI() { return &dom; }

   Array<BilinearFormIntegrator*> *GetBBFI() { return &bdr; }

   Array<BilinearFormIntegrator*> *GetTFBFI() { return &skt; }

   void operator= (const double a) { *mat = a; }

   void Assemble (int skip_zeros = 1);

   /** For partially conforming trial and/or test FE spaces, complete the
       assembly process by performing A := P2^t A P1 where A is the internal
       sparse matrix; P1 and P2 are the conforming prolongation matrices of the
       trial and test FE spaces, respectively. After this call the
       MixedBilinearForm becomes an operator on the conforming FE spaces. */
   void ConformingAssemble();

   void EliminateTrialDofs(Array<int> &bdr_attr_is_ess,
                           Vector &sol, Vector &rhs);

   void EliminateEssentialBCFromTrialDofs(Array<int> &marked_vdofs,
                                          Vector &sol, Vector &rhs);

   virtual void EliminateTestDofs(Array<int> &bdr_attr_is_ess);

   void Update();

   virtual ~MixedBilinearForm();
};


/**
   Class for constructing the matrix representation of a linear operator,
   v = L u, from one FiniteElementSpace (domain) to another FiniteElementSpace
   (range). The constructed matrix A is such that

   V = A U

   where U and V are the vectors of degrees of freedom representing the
   functions u and v, respectively. The dimensions of A are

   number of rows of A = dimension of the range space and
   number of cols of A = dimension of the domain space.

   This class is very similar to MixedBilinearForm. One difference is that
   the linear operator L is defined using a special kind of
   BilinearFormIntegrator (we reuse its functionality instead of defining a
   new class). The other difference with the MixedBilinearForm class is that
   the "assembly" process overwrites the global matrix entries using the
   local element matrices instead of adding them.

   Note that if we define the bilinear form b(u,v) := (Lu,v) using an inner
   product in the range space, then its matrix representation, B, is

   B = M A, (since V^t B U = b(u,v) = (Lu,v) = V^t M A U)

   where M denotes the mass matrix for the inner product in the range space:
   V1^t M V2 = (v1,v2). Similarly, if c(u,w) := (Lu,Lw) then

   C = A^t M A.
*/
class DiscreteLinearOperator : public MixedBilinearForm
{
public:
   DiscreteLinearOperator(FiniteElementSpace *domain_fes,
                          FiniteElementSpace *range_fes)
      : MixedBilinearForm(domain_fes, range_fes) { }

   void AddDomainInterpolator(DiscreteInterpolator *di)
   { AddDomainIntegrator(di); }

   void AddTraceFaceInterpolator(DiscreteInterpolator *di)
   { AddTraceFaceIntegrator(di); }

   Array<BilinearFormIntegrator*> *GetDI() { return &dom; }

   virtual void Assemble(int skip_zeros = 1);
};

}

#endif<|MERGE_RESOLUTION|>--- conflicted
+++ resolved
@@ -159,15 +159,6 @@
    /// Returns a reference to the sparse matrix
    const SparseMatrix &SpMat() const
    {
-<<<<<<< HEAD
-     MFEM_VERIFY(mat, "mat is NULL and can't be dereferenced");
-     return *mat;
-   }
-   SparseMatrix &SpMat()
-   {
-     MFEM_VERIFY(mat, "mat is NULL and can't be dereferenced");
-     return *mat;
-=======
       MFEM_VERIFY(mat, "mat is NULL and can't be dereferenced");
       return *mat;
    }
@@ -175,22 +166,12 @@
    {
       MFEM_VERIFY(mat, "mat is NULL and can't be dereferenced");
       return *mat;
->>>>>>> 125ff226
    }
    SparseMatrix *LoseMat() { SparseMatrix *tmp = mat; mat = NULL; return tmp; }
 
    /// Returns a reference to the sparse matrix of eliminated b.c.
    const SparseMatrix &SpMatElim() const
    {
-<<<<<<< HEAD
-     MFEM_VERIFY(mat_e, "mat_e is NULL and can't be dereferenced");
-     return *mat_e;
-   }
-   SparseMatrix &SpMatElim()
-   {
-     MFEM_VERIFY(mat_e, "mat_e is NULL and can't be dereferenced");
-     return *mat_e;
-=======
       MFEM_VERIFY(mat_e, "mat_e is NULL and can't be dereferenced");
       return *mat_e;
    }
@@ -198,7 +179,6 @@
    {
       MFEM_VERIFY(mat_e, "mat_e is NULL and can't be dereferenced");
       return *mat_e;
->>>>>>> 125ff226
    }
 
    /// Adds new Domain Integrator.
